/* eslint-disable @typescript-eslint/no-explicit-any */
import axios, { AxiosResponse } from 'axios';
import { hrtime } from 'process';

/**
 * Log levels to indicate importance of the logged message.
 * Every level corresponds to a certain color.
 *
 * - INFO: no color
 * - WARN: yellow
 * - ERROR: red
 * - DEBUG: gray
 *
 * Messages with DEBUG level are only displayed if explicitly enabled.
 */
export declare const enum LoggerLevel {
  INFO = 'info',
  WARN = 'warn',
  ERROR = 'error',
  DEBUG = 'debug'
}

export declare const enum TargetHeatingCoolingState {
  OFF = 0,
  HEAT = 1,
  COOL = 2,
  AUTO = 3,
  AUXILIARY_HEAT = 4
}

export type LogMessage = (level: LoggerLevel, message: string, ...parameters: any[]) => void

export type DataChanged = () => void

// After sending an update to the Daikin API it will return old data for up to 15 seconds, so we
// delay fetching data after an update by this amount. https://daikinone.com/openapi/documentation/
export const DAIKIN_DEVICE_WRITE_DELAY_MS = 15*1000;

// User is not interacting with a HomeKit controller - background updates for automations
export const DAIKIN_DEVICE_BACKGROUND_REFRESH_MS = 180*1000;

// User is interacting with a HomeKit controller - latest data needed
export const DAIKIN_DEVICE_FOREGROUND_REFRESH_MS = 10*1000;

export class DaikinApi{
    private _token;
    private _tokenExpiration;
    private _devices: any[] | undefined; // cache of all devices (thermostats) and their state
    private _isInitialized = false;
    private _listeners: Set<DataChanged> = new Set()

    private _lastUpdateTimeMs = -1
    private _nextUpdateTimeMs = -1
    private _noUpdateBeforeMs = 0
    private _updateTimeout?: NodeJS.Timeout

    constructor(
        private readonly user : string,
        private readonly password : string,
        private readonly log : LogMessage,
    ){

    }

    public addListener(l: DataChanged) {
      this._listeners.add(l);
    }

    public removeListener(l: DataChanged) {
      this._listeners.delete(l);
    }

    private notifyListeners() {
      for (const l of this._listeners) {
        l();
      }
    }

    async Initialize(){
      await this.getToken();
      
      if(this._token === undefined || this._token === null){
        this.log(LoggerLevel.ERROR, 'Unable to retrieve token.');
        return;
      }

      await this.getDevices();

      if(this._devices !== undefined){
        this.log(LoggerLevel.INFO, `Found ${this._devices.length} device(s): `);
        this._devices.forEach(element => {
          this.log(LoggerLevel.INFO, `Device: ${element.name}`);
        });
      }else {
        this.log(LoggerLevel.INFO, 'No devices found.');
        return;
      }

      await this.getData();
      this.log(LoggerLevel.INFO, 'Loaded initial data.');
      this._isInitialized = true;
    }

    isInitialized(): boolean {
      return this._isInitialized;
    }

    async getData(){
      this.log(LoggerLevel.DEBUG, 'Getting data...');
      this._devices && this._devices.forEach(async device => {
        const data = await this.getDeviceData(device.id);
        if(!data){
          this.log(LoggerLevel.ERROR, `Unable to retrieve data for ${device.name}.`);
          return;
        }
        this._updateCache(device.id, data);
        this.log(LoggerLevel.DEBUG, 'Notifying all listeners');
        this.notifyListeners();
      });
      this.log(LoggerLevel.INFO, 'Updated data.');

      this._nextUpdateTimeMs = -1;
      this._scheduleUpdate();
    }

    updateNow() {
      this._scheduleUpdate(undefined, true);
    }

    /**
     * Schedules the next update. The scheduler has 2 modes.
     *
     * ASAP:    Pull an update as soon as updates are neither blocked by a prior `blockUntilMs` value
     *          nor by the maximum refresh frequency `DAIKIN_DEVICE_FOREGROUND_REFRESH_MS`.
     *
     * Regular: Pull an update every `DAIKIN_DEVICE_BACKGROUND_REFRESH_MS`.
     *
<<<<<<< HEAD
     * @param blockUntilMs If given and > 0 then no updates are guaranteed to take place in the next `blockFutureMs` miliseconds.
=======
     * @param blockUntilMs If given and > 0 then no updates are guaranteed to take place in the next `blockUntilMs` milliseconds.
>>>>>>> 873e9d42
     * @param asap perform update as soon as allowed by DAIKIN_DEVICE_FOREGROUND_REFRESH_MS
     */
    _scheduleUpdate(blockUntilMs?: number, asap = false) {
      if (asap) {
        if (blockUntilMs) {
<<<<<<< HEAD
          this.log(LoggerLevel.ERROR, 'Ignoring blockFutureMs when scheduling ASAP');
        }

        const sinceLastUpdateMs = this._monotonic_clock_ms()-this._lastUpdateTimeMs;
        const minUntilNextUpdateMs = this._noUpdateBeforeMs-this._monotonic_clock_ms();
        if (sinceLastUpdateMs > DAIKIN_DEVICE_FOREGROUND_REFRESH_MS) {
          if (minUntilNextUpdateMs <= 0) {
            this.log(LoggerLevel.DEBUG, 'instant refresh now');
            this._updateIn(0);
          } else {
            this.log(LoggerLevel.DEBUG, `instant refresh when update is allowed in ${minUntilNextUpdateMs}`);
            this._updateIn(minUntilNextUpdateMs);
=======
          this.log(LoggerLevel.ERROR, 'Ignoring blockUntilMs when scheduling ASAP');
        }

        const sinceLastUpdateMs = this._monotonic_clock_ms()-this._lastUpdateTimeMs;
        const minUntilNextUpdateMs = this._monotonic_clock_ms()-this._noUpdateBeforeMs;
        if (sinceLastUpdateMs > DAIKIN_DEVICE_FOREGROUND_REFRESH_MS) {
          if (minUntilNextUpdateMs <= 0) {
            this._updateIn(0);
            this.log(LoggerLevel.INFO, 'instant refresh now');
          } else {
            this._updateIn(minUntilNextUpdateMs);
            this.log(LoggerLevel.ERROR, `instant refresh when update is allowed in ${minUntilNextUpdateMs}`);
>>>>>>> 873e9d42
          }
        } else {
          const sinceLastUpdateMs = this._monotonic_clock_ms() - this._lastUpdateTimeMs;
          const updateInMs = DAIKIN_DEVICE_FOREGROUND_REFRESH_MS - sinceLastUpdateMs;
<<<<<<< HEAD
          this.log(LoggerLevel.DEBUG, `next allowed poll in ${updateInMs}`);
=======
          this.log(LoggerLevel.INFO, `next allowed poll in ${updateInMs}`);
>>>>>>> 873e9d42
          this._updateIn(Math.max(minUntilNextUpdateMs, updateInMs));
        }

        return;
      }

      let nextUpdateInMs:number;
      if (!blockUntilMs) {
        blockUntilMs = DAIKIN_DEVICE_FOREGROUND_REFRESH_MS;
<<<<<<< HEAD
        nextUpdateInMs = DAIKIN_DEVICE_BACKGROUND_REFRESH_MS;
      } else if (blockUntilMs < DAIKIN_DEVICE_FOREGROUND_REFRESH_MS) {
        this.log(LoggerLevel.ERROR, `blockFutureMs too small ${blockUntilMs} is less than ${DAIKIN_DEVICE_FOREGROUND_REFRESH_MS}`);
        blockUntilMs = DAIKIN_DEVICE_FOREGROUND_REFRESH_MS;
        nextUpdateInMs = DAIKIN_DEVICE_FOREGROUND_REFRESH_MS;
      } else {
        nextUpdateInMs = DAIKIN_DEVICE_BACKGROUND_REFRESH_MS;
=======
        nextUpdateInMs = asap ? DAIKIN_DEVICE_FOREGROUND_REFRESH_MS : DAIKIN_DEVICE_BACKGROUND_REFRESH_MS;
      } else if (blockUntilMs < DAIKIN_DEVICE_FOREGROUND_REFRESH_MS) {
        this.log(LoggerLevel.ERROR, `blockUntilMs too small ${blockUntilMs} is less than ${DAIKIN_DEVICE_FOREGROUND_REFRESH_MS}`);
        blockUntilMs = DAIKIN_DEVICE_FOREGROUND_REFRESH_MS;
        nextUpdateInMs = DAIKIN_DEVICE_FOREGROUND_REFRESH_MS;
      } else {
        nextUpdateInMs = asap ? DAIKIN_DEVICE_FOREGROUND_REFRESH_MS : DAIKIN_DEVICE_BACKGROUND_REFRESH_MS;
>>>>>>> 873e9d42
      }
      this._noUpdateBeforeMs = this._monotonic_clock_ms() + blockUntilMs;

      const scheduledRunInMs = this._nextUpdateTimeMs - this._monotonic_clock_ms();
      if (this._nextUpdateTimeMs === -1 || blockUntilMs > scheduledRunInMs) {
        // if no run is scheduled at all OR if a run is scheduled for sooner than the desired minimum wait, push it into the future
<<<<<<< HEAD
        this._updateIn(blockUntilMs > nextUpdateInMs ? blockUntilMs : nextUpdateInMs);
      } else {
        // if the next update is already far enough in the future, nothing else to do
        this.log(LoggerLevel.DEBUG, `not rescheduling next update because ${blockUntilMs} is after ${scheduledRunInMs}`);
=======
        this._updateIn(nextUpdateInMs);
      } else {
        // if the next update is already far enough in the future, nothing else to do
        this.log(LoggerLevel.INFO, `not rescheduling because ${scheduledRunInMs} is after ${blockUntilMs}`);
>>>>>>> 873e9d42
      }
    }

    private _updateIn(nextUpdateMs: number) {
      if (this._updateTimeout) {
        clearTimeout(this._updateTimeout);
      }
      this._updateTimeout = setTimeout(async () => {
<<<<<<< HEAD
        this._lastUpdateTimeMs = this._monotonic_clock_ms();
        await this.getData();
      }, nextUpdateMs);
      this._nextUpdateTimeMs = this._monotonic_clock_ms() + nextUpdateMs;
      this.log(LoggerLevel.DEBUG, `scheduled update in ${nextUpdateMs}`);
=======
        await this.getData();
        this._lastUpdateTimeMs = this._monotonic_clock_ms();
      }, nextUpdateMs);
      this._nextUpdateTimeMs = this._monotonic_clock_ms() + nextUpdateMs;
      this.log(LoggerLevel.INFO, `scheduled update in ${nextUpdateMs}`);
>>>>>>> 873e9d42
    }

    private _monotonic_clock_ms(): number {
      return Number(hrtime.bigint()/BigInt(1000000));
    }

    async getToken(){
      this.log(LoggerLevel.DEBUG, 'Getting token...');
      return axios.post('https://api.daikinskyport.com/users/auth/login', {
        email: this.user,
        password: this.password,
      }, {
        headers: {
          'Accept': 'application/json',
          'Content-Type': 'application/json',
        },
      }).then((response)=>this.setToken(response))
        .catch((error) => {
          if (error.response) {
            // When response status code is out of 2xx range 
            this.log(LoggerLevel.ERROR, 'Error with token response:');
            this.log(LoggerLevel.ERROR, error.response.data);
            this.log(LoggerLevel.ERROR, error.response.status);
            this.log(LoggerLevel.ERROR, error.response.headers);
          } else if (error.request) {
            // When no response was received after request was made
            this.log(LoggerLevel.ERROR, 'Error with token request:');
            this.log(LoggerLevel.ERROR, error.request);
          } else {
            // Error
            this.log(LoggerLevel.ERROR, 'General error getting token:');
            this.log(LoggerLevel.ERROR, error.message);
          }
        });
    }

    async setToken(response: AxiosResponse<any>){
      this._token = response.data;
      this._tokenExpiration = new Date();
      //Set expiration a little early.
      this._tokenExpiration.setSeconds(
        this._tokenExpiration.getSeconds() 
      + this._token.accessTokenExpiresIn 
<<<<<<< HEAD
      - DAIKIN_DEVICE_BACKGROUND_REFRESH_MS*2);
=======
      - this.refreshInterval);
>>>>>>> 873e9d42
    }

    getDevices(){
      return this.getRequest('https://api.daikinskyport.com/devices')
        .then((response)=>this._devices = response);
    }

    getDeviceData(device){
      return this.getRequest(`https://api.daikinskyport.com/deviceData/${device}`);
    }

    refreshToken(){
      if(typeof this._token === 'undefined' ||
      typeof this._token.refreshToken === 'undefined' ||
      !this._token.refreshToken){
        this.log(LoggerLevel.DEBUG, 'Cannot refresh token. Getting new token.');
        return this.getToken();
      }
      axios.post('https://api.daikinskyport.com/users/auth/token', {
        email: this.user,
        refreshToken: this._token.refreshToken,
      }, {
        headers: {
          'Accept': 'application/json',
          'Content-Type': 'application/json',
        },
      }).then((response)=>this.setToken(response))
        .catch((error) => this.logError('Error retrieving token:', error));
    }

    getRequest(uri: string){
      if(new Date() >= this._tokenExpiration){
        this.refreshToken();
      }
      if(!this._token) {
        this.log(LoggerLevel.ERROR, `No token for request: ${uri}`);
        return Promise.resolve();
      }
      return axios.get(uri, {
        headers:{
          'Accept': 'application/json',
          'Authorization': 'Bearer ' + this._token.accessToken,
        },
      }).then((response)=>response.data) 
        .catch((error) => {
          this.logError(`Error with getRequest: ${uri}`, error);
          return Promise.resolve();
        });
    }

    getDeviceList(){
      return this._devices;
    }

    getDeviceName(deviceName: number, deviceNameCustom: string): string {
      switch(deviceName){
        case 0: return deviceNameCustom;
        case 1: return 'main room';
        case 2: return 'upstairs';
        case 3: return 'downstairs';
        case 4: return 'hallway';
        case 5: return 'bedroom';
        case 6: return 'kitchen';
        default: return 'other';
      }
    }
    
    deviceHasData(deviceId: string): boolean {
      const device = this._cachedDeviceById(deviceId);
      if(typeof device === 'undefined' ||
      typeof device.data === 'undefined'){
        return false;
      }
      return true;
    }

    getCurrentStatus(deviceId: string): number {
      const device = this._cachedDeviceById(deviceId);
      return device.data.equipmentStatus;
    }

    getCurrentTemp(deviceId: string): number {
      const device = this._cachedDeviceById(deviceId);
      return device.data.tempIndoor;
    }

    getTargetState(deviceId: string): number {
      const device = this._cachedDeviceById(deviceId);
      return device.data.mode;
    }

    getOneCleanFanActive(deviceId: string): boolean {
      const device = this._cachedDeviceById(deviceId);
      return device.data.oneCleanFanActive;
    }

    getTargetTemp(deviceId: string): number {
      const device = this._cachedDeviceById(deviceId);
      switch(device.data.mode){
        case TargetHeatingCoolingState.HEAT:
        case TargetHeatingCoolingState.AUXILIARY_HEAT:
          return device.data.hspActive;
        case TargetHeatingCoolingState.COOL:
        case TargetHeatingCoolingState.AUTO:
        default:
          return device.data.cspActive;
      }
    }

    heatingThresholdTemperature(deviceId: string): number {
      const device = this._cachedDeviceById(deviceId);
      return device.data.hspActive;
    }

    coolingThresholdTemperature(deviceId: string): number {
      const device = this._cachedDeviceById(deviceId);
      return device.data.cspActive;
    }

    getCurrentHumidity(deviceId: string): number {
      const device = this._cachedDeviceById(deviceId);
      return device.data.humIndoor;
    }

    getOutdoorHumidity(deviceId: string): number {
      const device = this._cachedDeviceById(deviceId);
      return device.data.humOutdoor;
    }

    getTargetHumidity(deviceId: string): number {
      const device = this._cachedDeviceById(deviceId);
      return device.data.humSP;
    }

    getAirQualityLevel(deviceId: string, forIndoor:boolean): number {
      const device = this._cachedDeviceById(deviceId);
      return forIndoor ? device.data.aqIndoorLevel : device.data.aqOutdoorLevel;
    }

    getOzone(deviceId: string, forIndoor:boolean): number {
      const device = this._cachedDeviceById(deviceId);
      return forIndoor ? 0 : device.data.aqOutdoorOzone;
    }

    getAirQualityValue(deviceId: string, forIndoor:boolean): number {
      const device = this._cachedDeviceById(deviceId);
      return forIndoor ? device.data.aqIndoorValue : device.data.aqOutdoorValue;
    }

    getPM2_5Density(deviceId: string, forIndoor:boolean): number {
      const device = this._cachedDeviceById(deviceId);
      return forIndoor ? device.data.aqIndoorParticlesValue : device.data.aqOutdoorParticles;
    }

    getVocDensity(deviceId: string, forIndoor:boolean): number {
      const device = this._cachedDeviceById(deviceId);
      return forIndoor ? device.data.aqIndoorVOCValue : 0;
    }

    getDisplayUnits(deviceId: string): number {
      const device = this._cachedDeviceById(deviceId);
      return device.data.units;
    }

    getAwayState(deviceId: string): boolean {
      const device = this._cachedDeviceById(deviceId);
      return device.data.geofencingAway && device.data.geofencingEnabled;
    }

    async setTargetTemps(deviceId: string, targetTemp?: number, heatThreshold?: number, coolThreshold?: number): Promise<boolean>{
      const deviceData = this._cachedDeviceById(deviceId)?.data;
      if(!deviceData){
        this.log(LoggerLevel.INFO, 'Device data could not be retrieved. Unable to set target temp.');
        return false;
      }

      let requestedData;
      switch (deviceData.mode) {
        case TargetHeatingCoolingState.HEAT:
        case TargetHeatingCoolingState.AUXILIARY_HEAT:
          requestedData = {
            hspHome: targetTemp || heatThreshold,
          };
          break;
        case TargetHeatingCoolingState.COOL:
          requestedData = {
            cspHome: targetTemp || coolThreshold,
          };
          break;
        case TargetHeatingCoolingState.AUTO:
          requestedData = {
            hspHome: heatThreshold,
            cspHome: coolThreshold,
          };
          break;
        default:
          this.log(LoggerLevel.INFO, `Device is in an unknown state: ${deviceData.mode}. Unable to set target temp.`);
          return false;
      }

      if(deviceData.schedEnabled){
        requestedData.schedOverride = 1;
      }

      this.log(LoggerLevel.DEBUG, 'setTargetTemps-> requestedData: ', requestedData);
      return axios.put(`https://api.daikinskyport.com/deviceData/${deviceId}`, 
        requestedData, {
          headers: {
            'Accept': 'application/json',
            'Content-Type': 'application/json',
            'Authorization': `Bearer ${this._token.accessToken}`,
          },
        })
        .then(res => {
          this.log(LoggerLevel.DEBUG, 'setTargetTemp-> response: ', res.data);
          this._updateCache(deviceId, requestedData);
          this._scheduleUpdate(DAIKIN_DEVICE_WRITE_DELAY_MS);
          return true;
        })
        .catch((error) => this.logError('Error updating target temp: ', error));
    }

    async setTargetState(deviceId: string, requestedState: number): Promise<boolean>{
      this.log(LoggerLevel.DEBUG, `setTargetState-> device:${deviceId}; state:${requestedState}`);
      const requestedData = {mode: requestedState};

      return axios.put(`https://api.daikinskyport.com/deviceData/${deviceId}`, 
        requestedData, {
          headers: {
            'Accept': 'application/json',
            'Content-Type': 'application/json',
            'Authorization': `Bearer ${this._token.accessToken}`,
          },
        })
        .then(res => {
          this.log(LoggerLevel.DEBUG, 'setTargetState-> response: ', res.data);
          this._updateCache(deviceId, requestedData);
          this._scheduleUpdate(DAIKIN_DEVICE_WRITE_DELAY_MS);
          return true; 
        })
        .catch((error) => this.logError('Error updating target state:', error));
    }

    async setOneCleanFanActive(deviceId: string, requestedState: boolean): Promise<boolean>{
      this.log(LoggerLevel.DEBUG, `setOneCleanFanActive-> device:${deviceId}; state:${requestedState}`);
      const requestedData = {oneCleanFanActive: requestedState};

      return axios.put(`https://api.daikinskyport.com/deviceData/${deviceId}`,
        requestedData, {
          headers: {
            'Accept': 'application/json',
            'Content-Type': 'application/json',
            'Authorization': `Bearer ${this._token.accessToken}`,
          },
        })
        .then(res => {
          this.log(LoggerLevel.DEBUG, 'setOneCleanFanActive-> response: ', res.data);
          this._updateCache(deviceId, requestedData);
          this._scheduleUpdate(DAIKIN_DEVICE_WRITE_DELAY_MS);
          return true;
        })
        .catch((error) => this.logError('Error updating one clean fan:', error));
    }

    async setDisplayUnits(deviceId: string, requestedUnits: number) : Promise<boolean>{
      this.log(LoggerLevel.DEBUG, `setDisplayUnits-> device:${deviceId}; units:${requestedUnits}`);
      const requestedData = {units: requestedUnits};

      return axios.put(`https://api.daikinskyport.com/deviceData/${deviceId}`, 
        requestedData, {
          headers: {
            'Accept': 'application/json',
            'Content-Type': 'application/json',
            'Authorization': `Bearer ${this._token.accessToken}`,
          },
        })
        .then(res => {
          this.log(LoggerLevel.DEBUG, 'setDisplayUnits-> response: ', res.data);
          this._updateCache(deviceId, requestedData);
          this._scheduleUpdate(DAIKIN_DEVICE_WRITE_DELAY_MS);
          return true;
        })
        .catch((error) => this.logError('Error updating target state:', error));
    }

    async setTargetHumidity(deviceId: string, requestedHumidity: number) : Promise<boolean>{
      this.log(LoggerLevel.DEBUG, `setTargetHumidity-> device:${deviceId}; humidity:${requestedHumidity}`);
      const requestedData = {humSP: requestedHumidity};
      return axios.put(`https://api.daikinskyport.com/deviceData/${deviceId}`, 
        requestedData, {
          headers: {
            'Accept': 'application/json',
            'Content-Type': 'application/json',
            'Authorization': `Bearer ${this._token.accessToken}`,
          },
        })
        .then(res => {
          this.log(LoggerLevel.DEBUG, 'setTargetHumidity-> response: ', res.data);
          this._updateCache(deviceId, requestedData);
          this._scheduleUpdate(DAIKIN_DEVICE_WRITE_DELAY_MS);
          return true;
        })
        .catch((error) => this.logError('Error updating target humidity:', error));
    }

    async setAwayState(deviceId: string, requestedState: boolean): Promise<boolean>{
      const deviceData = this._cachedDeviceById(deviceId)?.data;
      if(!deviceData){
        this.log(LoggerLevel.INFO, 'Device data could not be retrieved. Unable to set away state.');
        return false;
      }

      let requestedData = {};
      switch(deviceData.geofencingEnabled){
        case true: //thermostat has geofencing enabled, thus we can just toggle away state
          requestedData = {geofencingAway: requestedState};
          break;
        case false: //thermostat has geofencing disabled, thus we need to set it and also toggle away state
          if(requestedState){
            requestedData = {
              geofencingEnabled: true, 
              geofencingAway: true,
            };
          } else{
            // nothing to do. geofencing is disabled so away state can't be set.
            this.log(LoggerLevel.INFO, 'Device has geofencing disabled. Unable to set away state to off.');
            return true;
          }
          break;
      }
      this.log(LoggerLevel.DEBUG, 'setAwayState-> requestedData: ', requestedData);
      return axios.put(`https://api.daikinskyport.com/deviceData/${deviceId}`, 
        requestedData, {
          headers: {
            'Accept': 'application/json',
            'Content-Type': 'application/json',
            'Authorization': `Bearer ${this._token.accessToken}`,
          },
        })
        .then(res => {
          this.log(LoggerLevel.DEBUG, 'setAwayState-> response: ', res.data);
          this._updateCache(deviceId, requestedData);
          this._scheduleUpdate(DAIKIN_DEVICE_WRITE_DELAY_MS);
          return true;
        })
        .catch((error) => this.logError('Error updating away state: ', error));
    }

    private _updateCache(deviceId: string, partialUpdate: any) {
      const cachedDevice = this._cachedDeviceById(deviceId);
      if (cachedDevice) {
        const updatedData = {
          ...cachedDevice.data,
          ...partialUpdate,
        };
        cachedDevice.data = updatedData;
        this.log(LoggerLevel.DEBUG, `Updated cache for ${deviceId} - ${cachedDevice.data.hspHome}`);
      } else {
        this.log(LoggerLevel.ERROR, `Cache update for device that doesn't exist ${deviceId}`);
      }
    }

    private _cachedDeviceById(deviceId: string) {
      if (!this._devices) {
        return undefined;
      }
      return this._devices.find(e => e.id === deviceId);
    }

    logError(message: string, error): boolean{
      this.log(LoggerLevel.ERROR, message);
      if (error.response) {
        // When response status code is out of 2xx range 
        this.log(LoggerLevel.ERROR, 'Error with response:');
        this.log(LoggerLevel.ERROR, error.response.data);
        this.log(LoggerLevel.ERROR, error.response.status);
        this.log(LoggerLevel.ERROR, error.response.headers);
      } else if (error.request) {
        // When no response was received after request was made
        this.log(LoggerLevel.ERROR, 'Error with request:');
        this.log(LoggerLevel.ERROR, error.request);
      } else {
        // Error
        this.log(LoggerLevel.ERROR, 'General error:');
        this.log(LoggerLevel.ERROR, error.message);
      }
      return false;
    }
}<|MERGE_RESOLUTION|>--- conflicted
+++ resolved
@@ -135,18 +135,13 @@
      *
      * Regular: Pull an update every `DAIKIN_DEVICE_BACKGROUND_REFRESH_MS`.
      *
-<<<<<<< HEAD
-     * @param blockUntilMs If given and > 0 then no updates are guaranteed to take place in the next `blockFutureMs` miliseconds.
-=======
      * @param blockUntilMs If given and > 0 then no updates are guaranteed to take place in the next `blockUntilMs` milliseconds.
->>>>>>> 873e9d42
      * @param asap perform update as soon as allowed by DAIKIN_DEVICE_FOREGROUND_REFRESH_MS
      */
     _scheduleUpdate(blockUntilMs?: number, asap = false) {
       if (asap) {
         if (blockUntilMs) {
-<<<<<<< HEAD
-          this.log(LoggerLevel.ERROR, 'Ignoring blockFutureMs when scheduling ASAP');
+          this.log(LoggerLevel.ERROR, 'Ignoring blockUntilMs when scheduling ASAP');
         }
 
         const sinceLastUpdateMs = this._monotonic_clock_ms()-this._lastUpdateTimeMs;
@@ -158,29 +153,11 @@
           } else {
             this.log(LoggerLevel.DEBUG, `instant refresh when update is allowed in ${minUntilNextUpdateMs}`);
             this._updateIn(minUntilNextUpdateMs);
-=======
-          this.log(LoggerLevel.ERROR, 'Ignoring blockUntilMs when scheduling ASAP');
-        }
-
-        const sinceLastUpdateMs = this._monotonic_clock_ms()-this._lastUpdateTimeMs;
-        const minUntilNextUpdateMs = this._monotonic_clock_ms()-this._noUpdateBeforeMs;
-        if (sinceLastUpdateMs > DAIKIN_DEVICE_FOREGROUND_REFRESH_MS) {
-          if (minUntilNextUpdateMs <= 0) {
-            this._updateIn(0);
-            this.log(LoggerLevel.INFO, 'instant refresh now');
-          } else {
-            this._updateIn(minUntilNextUpdateMs);
-            this.log(LoggerLevel.ERROR, `instant refresh when update is allowed in ${minUntilNextUpdateMs}`);
->>>>>>> 873e9d42
           }
         } else {
           const sinceLastUpdateMs = this._monotonic_clock_ms() - this._lastUpdateTimeMs;
           const updateInMs = DAIKIN_DEVICE_FOREGROUND_REFRESH_MS - sinceLastUpdateMs;
-<<<<<<< HEAD
           this.log(LoggerLevel.DEBUG, `next allowed poll in ${updateInMs}`);
-=======
-          this.log(LoggerLevel.INFO, `next allowed poll in ${updateInMs}`);
->>>>>>> 873e9d42
           this._updateIn(Math.max(minUntilNextUpdateMs, updateInMs));
         }
 
@@ -190,40 +167,23 @@
       let nextUpdateInMs:number;
       if (!blockUntilMs) {
         blockUntilMs = DAIKIN_DEVICE_FOREGROUND_REFRESH_MS;
-<<<<<<< HEAD
         nextUpdateInMs = DAIKIN_DEVICE_BACKGROUND_REFRESH_MS;
-      } else if (blockUntilMs < DAIKIN_DEVICE_FOREGROUND_REFRESH_MS) {
-        this.log(LoggerLevel.ERROR, `blockFutureMs too small ${blockUntilMs} is less than ${DAIKIN_DEVICE_FOREGROUND_REFRESH_MS}`);
-        blockUntilMs = DAIKIN_DEVICE_FOREGROUND_REFRESH_MS;
-        nextUpdateInMs = DAIKIN_DEVICE_FOREGROUND_REFRESH_MS;
-      } else {
-        nextUpdateInMs = DAIKIN_DEVICE_BACKGROUND_REFRESH_MS;
-=======
-        nextUpdateInMs = asap ? DAIKIN_DEVICE_FOREGROUND_REFRESH_MS : DAIKIN_DEVICE_BACKGROUND_REFRESH_MS;
       } else if (blockUntilMs < DAIKIN_DEVICE_FOREGROUND_REFRESH_MS) {
         this.log(LoggerLevel.ERROR, `blockUntilMs too small ${blockUntilMs} is less than ${DAIKIN_DEVICE_FOREGROUND_REFRESH_MS}`);
         blockUntilMs = DAIKIN_DEVICE_FOREGROUND_REFRESH_MS;
         nextUpdateInMs = DAIKIN_DEVICE_FOREGROUND_REFRESH_MS;
       } else {
-        nextUpdateInMs = asap ? DAIKIN_DEVICE_FOREGROUND_REFRESH_MS : DAIKIN_DEVICE_BACKGROUND_REFRESH_MS;
->>>>>>> 873e9d42
+        nextUpdateInMs = DAIKIN_DEVICE_BACKGROUND_REFRESH_MS;
       }
       this._noUpdateBeforeMs = this._monotonic_clock_ms() + blockUntilMs;
 
       const scheduledRunInMs = this._nextUpdateTimeMs - this._monotonic_clock_ms();
       if (this._nextUpdateTimeMs === -1 || blockUntilMs > scheduledRunInMs) {
         // if no run is scheduled at all OR if a run is scheduled for sooner than the desired minimum wait, push it into the future
-<<<<<<< HEAD
         this._updateIn(blockUntilMs > nextUpdateInMs ? blockUntilMs : nextUpdateInMs);
       } else {
         // if the next update is already far enough in the future, nothing else to do
         this.log(LoggerLevel.DEBUG, `not rescheduling next update because ${blockUntilMs} is after ${scheduledRunInMs}`);
-=======
-        this._updateIn(nextUpdateInMs);
-      } else {
-        // if the next update is already far enough in the future, nothing else to do
-        this.log(LoggerLevel.INFO, `not rescheduling because ${scheduledRunInMs} is after ${blockUntilMs}`);
->>>>>>> 873e9d42
       }
     }
 
@@ -232,19 +192,11 @@
         clearTimeout(this._updateTimeout);
       }
       this._updateTimeout = setTimeout(async () => {
-<<<<<<< HEAD
         this._lastUpdateTimeMs = this._monotonic_clock_ms();
         await this.getData();
       }, nextUpdateMs);
       this._nextUpdateTimeMs = this._monotonic_clock_ms() + nextUpdateMs;
       this.log(LoggerLevel.DEBUG, `scheduled update in ${nextUpdateMs}`);
-=======
-        await this.getData();
-        this._lastUpdateTimeMs = this._monotonic_clock_ms();
-      }, nextUpdateMs);
-      this._nextUpdateTimeMs = this._monotonic_clock_ms() + nextUpdateMs;
-      this.log(LoggerLevel.INFO, `scheduled update in ${nextUpdateMs}`);
->>>>>>> 873e9d42
     }
 
     private _monotonic_clock_ms(): number {
@@ -288,11 +240,7 @@
       this._tokenExpiration.setSeconds(
         this._tokenExpiration.getSeconds() 
       + this._token.accessTokenExpiresIn 
-<<<<<<< HEAD
       - DAIKIN_DEVICE_BACKGROUND_REFRESH_MS*2);
-=======
-      - this.refreshInterval);
->>>>>>> 873e9d42
     }
 
     getDevices(){
